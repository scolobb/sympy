--- conflicted
+++ resolved
@@ -167,16 +167,10 @@
     raises(PrecisionExhausted, lambda: a.evalf())
     assert a.evalf(chop=True) == 3
     assert a.evalf(maxn=500) == 2
-<<<<<<< HEAD
-    raises(PrecisionExhausted, lambda: b.evalf())
-    raises(PrecisionExhausted, lambda: b.evalf(maxn=500))
-    assert b.evalf(chop=True) == 3
-=======
     assert b.evalf() == 3
     # equals, as a fallback, can still fail but it might succeed as here
     assert ceiling(10*(sin(1)**2 + cos(1)**2)) == 10
 
->>>>>>> dcb24752
     assert int(floor(factorial(50)/E,evaluate=False).evalf()) == \
         11188719610782480504630258070757734324011354208865721592720336800L
     assert int(ceiling(factorial(50)/E,evaluate=False).evalf()) == \
