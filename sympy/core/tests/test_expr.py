--- conflicted
+++ resolved
@@ -161,19 +161,11 @@
 
 def test_relational_noncommutative():
     from sympy import Lt, Gt, Le, Ge
-<<<<<<< HEAD
-    a, b = symbols('a,b', commutative=False)
-    assert (a < b)  == Lt(a, b)
-    assert (a <= b) == Le(a, b)
-    assert (a > b)  == Gt(a, b)
-    assert (a >= b) == Ge(a, b)
-=======
     A, B = symbols('A,B', commutative=False)
     assert (A < B)  == Lt(A, B)
     assert (A <= B) == Le(A, B)
     assert (A > B)  == Gt(A, B)
     assert (A >= B) == Ge(A, B)
->>>>>>> 49f0b4b1
 
 def test_basic_nostr():
     for obj in basic_objs:
